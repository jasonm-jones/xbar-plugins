#!/bin/bash
#
# <xbar.title>ETH Gas Price</xbar.title>
# <xbar.version>v2.0.1</xbar.version>
# <xbar.author>Biran Yucel</xbar.author>
# <xbar.author.github>biranyucel</xbar.author.github>
# <xbar.desc>ETH GasPrice forecast system.</xbar.desc>
# <xbar.image>https://i.imgur.com/f1hPKO2.png</xbar.image>
# <xbar.abouturl>https://ethgasstation.info/</xbar.abouturl>
#
#ETH GasPrice forecast system based on SparkPool Pending Transaction Mempool

<<<<<<< HEAD
response=$(curl -s https://etherchain.org/api/gasnow)
read code rapid fast standard slow timestamp <<<${response//[^0-9]/ }
echo "𝚵 Rapid ${rapid:0:((${#rapid} - 9))} | color=green" 
echo "𝚵 Fast ${fast:0:((${#fast} - 9))} | color=orange"
echo "𝚵 Standard ${standard:0:((${#standard} - 9))} | color=blue"
echo "𝚵 Slow ${slow:0:((${#slow} - 9))} | color=purple"
=======
response=$(curl -s https://ethgasstation.info/api/ethgasAPI.json\?)
read fast fastest safeLow average else <<<${response//[^0-9]/ }
echo "𝚵 Rapid ${fastest:0:((${#fastest} - 1))} | color=green"
echo "𝚵 Fast ${fast:0:((${#fast} - 1))} | color=orange"
echo "𝚵 Standard ${average:0:((${#average} - 1))} | color=blue"
echo "𝚵 Slow ${safeLow:0:((${#safeLow} - 1))} | color=purple"
>>>>>>> ccf90566
<|MERGE_RESOLUTION|>--- conflicted
+++ resolved
@@ -10,18 +10,9 @@
 #
 #ETH GasPrice forecast system based on SparkPool Pending Transaction Mempool
 
-<<<<<<< HEAD
 response=$(curl -s https://etherchain.org/api/gasnow)
 read code rapid fast standard slow timestamp <<<${response//[^0-9]/ }
 echo "𝚵 Rapid ${rapid:0:((${#rapid} - 9))} | color=green" 
 echo "𝚵 Fast ${fast:0:((${#fast} - 9))} | color=orange"
 echo "𝚵 Standard ${standard:0:((${#standard} - 9))} | color=blue"
-echo "𝚵 Slow ${slow:0:((${#slow} - 9))} | color=purple"
-=======
-response=$(curl -s https://ethgasstation.info/api/ethgasAPI.json\?)
-read fast fastest safeLow average else <<<${response//[^0-9]/ }
-echo "𝚵 Rapid ${fastest:0:((${#fastest} - 1))} | color=green"
-echo "𝚵 Fast ${fast:0:((${#fast} - 1))} | color=orange"
-echo "𝚵 Standard ${average:0:((${#average} - 1))} | color=blue"
-echo "𝚵 Slow ${safeLow:0:((${#safeLow} - 1))} | color=purple"
->>>>>>> ccf90566
+echo "𝚵 Slow ${slow:0:((${#slow} - 9))} | color=purple"